--- conflicted
+++ resolved
@@ -151,8 +151,6 @@
     default: false,
   },
 
-<<<<<<< HEAD
-=======
   isPerOrder: { type: Boolean, default: true },
 
   userRestrictionMode: {
@@ -173,7 +171,6 @@
     },
   ],
 
->>>>>>> b3863ecb
   // ผู้สร้างโค้ดนี้ (admin หรือระบบ)
   createdBy: {
     type: mongoose.Schema.Types.ObjectId,
