// controllers/activityOrderControllers.js
const {
  getStripeInstance,
  getEndpointSecret,
  calculateOrderAmount,
} = require("../utils/stripeUtils");

const mongoose = require("mongoose");
const Order = require("../schemas/v1/activityOrder.schema");
const User = require("../schemas/v1/user.schema");
const RegularUserData = require("../schemas/v1/userData/regularUserData.schema");
const Activity = require("../schemas/v1/activity.schema");
const ActivitySlot = require("../schemas/v1/activitySlot.schema");
const crypto = require("crypto");
const redis = require("../app");
const { sendSetPasswordEmail } = require("../modules/email/email");
const sendEmail = require("../modules/email/sendVerifyEmail");
const sendOrderBookedEmail = require("../modules/email/sendOrderBookedEmail");

const {
  createPaymentIntentQueue,
  createPaymentIntentQueueEvent,
  webhookHandlerQueue,
  webhookHandlerQueueEvent,
  jobOptions
} = require('../queues/producer')

// generate affiliateCode แบบ 8 ตัว อังกฤษ+ตัวเลข
const generateAffiliateCode = async (length = 8) => {
  const chars =
    "ABCDEFGHIJKLMNOPQRSTUVWXYZabcdefghijklmnopqrstuvwxyz0123456789";
  let code;
  do {
    code = Array.from(
      { length },
      () => chars[Math.floor(Math.random() * chars.length)]
    ).join("");
  } while (await User.findOne({ affiliateCode: code }));
  return code;
};

//4242424242424242 (test code)
const DiscountCode = require("../schemas/v1/discountCode.schema");

<<<<<<< HEAD
=======
//เมื่อสถานะการจ่ายถูกส่งกลับมาจาก Stripe
exports.webhookHandler = async (req, res) => {
  const stripe = getStripeInstance();
  const endpointSecret = getEndpointSecret();
  const sig = req.headers["stripe-signature"];

  try {
    const event = stripe.webhooks.constructEvent(req.body, sig, endpointSecret);

    switch (event.type) {
      case "payment_intent.succeeded": {
        const paymentIntent = event.data.object;
        const metadata = paymentIntent.metadata || {};

        const activityId = metadata.activityId;
        const activitySlotId = metadata.scheduleId;
        const startDate = metadata.startDate;
        const originalPrice = parseFloat(metadata.originalPrice || "0");
        const discountAmount = parseFloat(metadata.discountAmount || "0");
        let paidAmount = paymentIntent.amount_received / 100;
        if (paidAmount < 15) paidAmount = 15;

        const adults = parseInt(metadata.adults || "1");
        const children = parseInt(metadata.children || "0");
        let discountCodeId = null;
        if (
          metadata.discountCodeId &&
          mongoose.Types.ObjectId.isValid(metadata.discountCodeId)
        ) {
          discountCodeId = new mongoose.Types.ObjectId(metadata.discountCodeId);
        }
        const affiliateUserId = metadata.affiliateUserId || null;
        const paymentMode = metadata.paymentMode || "test";
>>>>>>> 64cdb45b

// --------------------------------------------- webhookHandler--------------------------------------------- //

exports.webhookHandlerService = async (event) => {
  const stripe = getStripeInstance();
  switch (event.type) {
    case "payment_intent.succeeded": {
      const paymentIntent = event.data.object;
      const metadata = paymentIntent.metadata || {};

      const activityId = metadata.activityId;
      const activitySlotId = metadata.scheduleId;
      const startDate = metadata.startDate;
      const originalPrice = parseFloat(metadata.originalPrice || "0");
      const discountAmount = parseFloat(metadata.discountAmount || "0");
      let paidAmount = paymentIntent.amount_received / 100;
      if (paidAmount < 15) paidAmount = 15;

      const adults = parseInt(metadata.adults || "1");
      const children = parseInt(metadata.children || "0");
      let discountCodeId = null;
      if (
        metadata.discountCodeId &&
        mongoose.Types.ObjectId.isValid(metadata.discountCodeId)
      ) {
        discountCodeId = new mongoose.Types.ObjectId(metadata.discountCodeId);
      }
      const affiliateUserId = metadata.affiliateUserId || null;
      const paymentMode = metadata.paymentMode || "test";

      console.log("📦 Metadata received:", metadata);
      console.log("✅ Validating Activity & ActivitySlot");

      const activity = await Activity.findById(activityId);
      if (!activity) {
        console.error(`❌ Activity with ID ${activityId} not found.`);
        return {
          error: true,
          message: "Invalid activityId.",
          status: "400"
        };
      }

      const slot = await ActivitySlot.findById(activitySlotId);
      if (!slot) {
        console.error(`❌ ActivitySlot with ID ${activitySlotId} not found.`);
        return {
          error: true,
          message: "Invalid activitySlotId.",
          status: "400"
        };
      }

      if (slot.activityId.toString() !== activityId.toString()) {
        console.error(
          `❌ ActivitySlot ${activitySlotId} does not belong to Activity ${activityId}`
        );
        return {
          error: true,
          message: "ActivitySlot does not belong to this Activity.",
          status: "400"
        };
      }

      console.log(`✅ ActivitySlot found: ${slot._id}`);

      const charge = await stripe.charges.retrieve(
        paymentIntent.latest_charge
      );
      const { name, email } = charge.billing_details;

      let user = await User.findOne({ "user.email": email });
      if (!user) {
        const regularUserData = new RegularUserData({});
        await regularUserData.save();

        user = new User({
          role: "user",
          user: {
            name: name || "Unknown User",
            email,
            activated: false,
            verified: { email: false, phone: false },
          },
          businessId: "1",
          userType: "regular",
          userData: regularUserData._id,
          userTypeData: "RegularUserData",
          affiliateCode: await generateAffiliateCode(),
        });

        await user.save();
        const resetToken = crypto.randomBytes(32).toString("hex");
        redis.set(`${email}-setPasswordToken`, resetToken, "EX", 3600);
        const setPasswordLink = `${process.env.BASE_URL}/api/v1/accounts/set-password?token=${resetToken}&email=${email}`;
        await sendSetPasswordEmail(email, setPasswordLink);
        console.log(`✅ User created and set-password email sent: ${email}`);
      }

      // ✅ Calculate affiliateRewardAmount & affiliateDiscountAmount
      let affiliateRewardAmount = 0;
      let affiliateDiscountAmount = 0;

      if (affiliateUserId) {
        const affiliateUser = await User.findById(affiliateUserId);
        if (affiliateUser && affiliateUser.affiliateSettings) {
          const setting = affiliateUser.affiliateSettings.find(
            (s) =>
              s.activityId.toString() === activityId.toString() && s.enabled
          );
          if (setting) {
            affiliateRewardAmount = setting.affiliatorReward || 0;
            affiliateDiscountAmount = setting.customerDiscount || 0;
          } else if (activity.affiliate && activity.affiliate.enabled) {
            affiliateRewardAmount = activity.affiliate.rewardValue || 0;
            affiliateDiscountAmount =
              (activity.affiliate.totalValue || 0) - affiliateRewardAmount;
          }
        } else if (activity.affiliate && activity.affiliate.enabled) {
          affiliateRewardAmount = activity.affiliate.rewardValue || 0;
          affiliateDiscountAmount =
            (activity.affiliate.totalValue || 0) - affiliateRewardAmount;
        }
      }

      const order = await Order.findOneAndUpdate(
        { paymentIntentId: paymentIntent.id },
        {
          paymentIntentId: paymentIntent.id,
          activityId,
          activitySlotId: slot._id,
          userId: user._id,
          status: "paid",
          bookingDate: new Date(startDate),
          originalPrice,
          discountAmount,
          paidAmount,
          adults,
          children,
<<<<<<< HEAD
          discountCodeId,
          discountCodeUsed: metadata.appliedDiscountCode || "",
          discountCodeAmount: parseFloat(metadata.discountAmount || "0"),
          affiliateUserId,
          affiliateCode: metadata.affiliateCode || "",
          affiliateRewardAmount,
          affiliateDiscountAmount,
          paymentGateway: "stripe",
          paymentMode,
          paidAt: new Date(),
          paymentMetadata: {
            chargeId: paymentIntent.latest_charge,
            method: charge.payment_method_details?.type,
            receiptUrl: charge.receipt_url,
            brand: charge.payment_method_details?.card?.brand,
            last4: charge.payment_method_details?.card?.last4,
          },
        },
        { upsert: true, new: true, runValidators: true }
      );

      console.log(`✅ Order saved successfully: ${order._id}`);

      slot.participants.push({
        userId: user._id,
        name: user.user.name,
        profileImage: user.user.profileImage || "",
        paymentStatus: "paid",
        attendanceStatus: "joined",
        joinRequestTime: new Date(),
        adults,
        children,
      });
      await slot.save();

      console.log(
        `✅ Participant added for user ${user._id} with ${adults} adults and ${children} children.`
      );
=======
        });
        await slot.save();
        await sendOrderBookedEmail(order, user, activity, slot);
        
        console.log(
          `✅ Participant added for user ${user._id} with ${adults} adults and ${children} children.`
        );
>>>>>>> 64cdb45b

      break;
    }

    case "payment_intent.payment_failed":
      console.log("❌ Payment Failed");
      break;

    default:
      console.log(`⚠️ Unhandled event type: ${event.type}`);
  }

}

exports.webhookHandler = async (req, res) => {
  const stripe = getStripeInstance();
  const endpointSecret = getEndpointSecret();
  const sig = req.headers["stripe-signature"];

  try {
    const event = stripe.webhooks.constructEvent(req.body, sig, endpointSecret);

    // สร้าง job และนำ job เข้าสู่ queue
    const job = await webhookHandlerQueue.add('webhookHandler-job', event, jobOptions)

    // รอผลลัพธ์จากการประมวลผลใน worker
    const response = await job.waitUntilFinished(webhookHandlerQueueEvent);

    if (!response) {
      console.warn("⚠️ No response returned from webhook worker.");
      return res.status(200).json({ message: "No response, event skipped" });
    }

    // if error
    switch (response.status) {
      case "400":
        return res.status(400).json({ message: response.message });
      case "404":
        return res.status(404).json({ message: response.message });
    }

    res.json({ received: true });
  } catch (err) {
    console.error("⚠️ Webhook verification failed:", err.message);
    res.status(400).send(`Webhook Error: ${err.message}`);
  }
};

exports.createPaymentIntentService = async (request) => {
  const stripe = getStripeInstance();
<<<<<<< HEAD
  const { items, affiliateCode, appliedDiscountCode, previousPaymentIntentId } =
    request
=======
  const {
    items,
    affiliateCode,
    appliedDiscountCode,
    previousPaymentIntentId,
    userEmail, // ✅ เพิ่มตรงนี้
  } = req.body;
  console.log("🎯 Incoming userEmail from frontend:", userEmail);
  console.log(
    "🎯 Incoming appliedDiscountCode from frontend:",
    appliedDiscountCode
  );
>>>>>>> 64cdb45b

  if (!Array.isArray(items) || items.length === 0) {
    return {
      error: true,
      message: "Missing items in request body",
      status: "400"
    };
  }

  const {
    activityId,
    scheduleId,
    startDate,
    amountAdults = 1,
    amountChildren = 0,
  } = items[0];

  if (!activityId || !scheduleId || !startDate) {
    return {
      error: true,
      message: "activityId, scheduleId, and startDate are required.",
      status: "400"
    };
  }

  try {
    const activity = await Activity.findById(activityId);
    if (!activity) {
      return {
        error: true,
        message: "Activity not found.",
        status: "404"
      };
    };

    const slot = await ActivitySlot.findById(scheduleId);
    if (!slot)
      return {
        error: true,
        message: "Schedule (slot) not found.",
        status: "404"
      };

    if (slot.activityId.toString() !== activityId.toString()) {
      return {
        error: true,
        message: "Schedule does not belong to the specified activity.",
        status: "400"
      };
    }

    const adultPrice = slot.priceAdult || activity.priceAdult || slot.cost || 0;
    const childPrice = slot.priceChild || activity.priceChild || slot.cost || 0;
    const originalPrice =
      adultPrice * amountAdults + childPrice * amountChildren;

    let discountAmount = 0;
    let discountCodeId = "";
    let discountDoc = null;
    let affiliateUserId = "";
    let affiliatorReward = 0;
    let affiliateDiscountAmount = 0;
    let affiliateBudgetApplyMode =
      activity.affiliate?.budgetApplyMode || "per_order";

    const totalValue = activity.affiliate?.totalValue || 0;
    const defaultRewardValue = activity.affiliate?.rewardValue || 0;

    let matchedAffiliateUser = null;
    const affiliateRoles = [
      "affiliator",
      "host_affiliator",
      "affiliator_host",
      "admin",
      "superadmin",
    ];

    if (appliedDiscountCode) {
      matchedAffiliateUser = await User.findOne({
        affiliateCode: appliedDiscountCode,
        role: { $in: affiliateRoles },
      });

      if (!matchedAffiliateUser) {
        discountDoc = await DiscountCode.findOne({
          code: new RegExp(`^${appliedDiscountCode}$`, "i"),
        });
        console.log("🔍 Found discountDoc:", discountDoc);
        if (!discountDoc)
          return {
            error: true,
            message: "Invalid discount code provided.",
            status: "400"
          };

        const now = new Date();
        if (
          !discountDoc.isActive ||
          now < discountDoc.validFrom ||
          now > discountDoc.validUntil
        ) {
          return {
            error: true,
            message: "Discount code is not valid.",
            status: "400"
          };
        }

        // ✅ ตรวจอีเมลตาม restriction type
        const lowerEmail = (userEmail || "").toLowerCase();
        console.log("🔒 userRestrictionMode:", discountDoc.userRestrictionMode);
        console.log("✅ Email to check:", lowerEmail);
        console.log("📛 Allowed emails:", discountDoc.allowedUserEmails);
        console.log("🚫 Blocked emails:", discountDoc.blockedUserEmails);
        if (discountDoc.userRestrictionMode === "include") {
          if (
            !Array.isArray(discountDoc.allowedUserEmails) ||
            !discountDoc.allowedUserEmails
              .map((e) => e.toLowerCase())
              .includes(lowerEmail)
          ) {
            return res.status(400).json({
              error:
                "This discount code is not available for your email. Please enter the correct emails before using code.",
            });
          }
        } else if (discountDoc.userRestrictionMode === "exclude") {
          if (
            Array.isArray(discountDoc.blockedUserEmails) &&
            discountDoc.blockedUserEmails
              .map((e) => e.toLowerCase())
              .includes(lowerEmail)
          ) {
            return res.status(400).json({
              error: "This discount code cannot be used with your email.",
            });
          }
        }

        if (
          Array.isArray(discountDoc.eventIds) &&
          discountDoc.eventIdsInorExclude
        ) {
          const isMatch = discountDoc.eventIds.some(
            (id) => id.toString() === activityId.toString()
          );

          if (
            (discountDoc.eventIdsInorExclude === "include" && !isMatch) ||
            (discountDoc.eventIdsInorExclude === "exclude" && isMatch)
          ) {
            return {
              error: true,
              message: "This code cannot be used with this activity.",
              status: "400"
            };
          }
        }

        let calculatedDiscount = 0;
        const multiplier = discountDoc.isPerOrder
          ? 1
          : amountAdults + amountChildren;

        if (discountDoc.discountType === "amount") {
          calculatedDiscount = discountDoc.discountValue * multiplier;
        } else if (discountDoc.discountType === "percent") {
          const priceForCalc = discountDoc.isPerOrder
            ? originalPrice
            : adultPrice * amountAdults + childPrice * amountChildren;
          calculatedDiscount = (priceForCalc * discountDoc.discountValue) / 100;
        } else if (discountDoc.discountType === "fixed_price") {
          calculatedDiscount = originalPrice - discountDoc.discountValue;
        } else if (discountDoc.discountType === "free") {
          calculatedDiscount = originalPrice;
        }

        discountAmount = Math.min(calculatedDiscount, originalPrice);
        discountCodeId = discountDoc._id.toString();
      } else {
        affiliateUserId = matchedAffiliateUser._id.toString();
        const setting = matchedAffiliateUser.affiliateSettings.find(
          (s) => s.activityId.toString() === activityId.toString() && s.enabled
        );
        if (setting) {
          affiliatorReward = setting.affiliatorReward;
          affiliateDiscountAmount = setting.customerDiscount;
          affiliateBudgetApplyMode = setting.budgetApplyMode || "per_order";
        } else if (
          activity.affiliate?.enabled &&
          totalValue &&
          defaultRewardValue
        ) {
          affiliatorReward = defaultRewardValue;
          affiliateDiscountAmount = totalValue - defaultRewardValue;
          affiliateBudgetApplyMode =
            activity.affiliate?.budgetApplyMode || "per_order";
        }
      }
    }

    if (affiliateCode) {
      const affiliateUser = await User.findOne({ affiliateCode });
      if (affiliateUser) {
        affiliateUserId = affiliateUser._id.toString();
        const setting = affiliateUser.affiliateSettings.find(
          (s) => s.activityId.toString() === activityId.toString() && s.enabled
        );
        if (setting) {
          affiliatorReward = setting.affiliatorReward;
          affiliateDiscountAmount = setting.customerDiscount;
          affiliateBudgetApplyMode = setting.budgetApplyMode || "per_order";
        } else if (
          activity.affiliate?.enabled &&
          totalValue &&
          defaultRewardValue
        ) {
          affiliatorReward = defaultRewardValue;
          affiliateDiscountAmount = totalValue - defaultRewardValue;
          affiliateBudgetApplyMode =
            activity.affiliate?.budgetApplyMode || "per_order";
        }
      }
    }

    const totalDiscount = discountAmount + affiliateDiscountAmount;
    const paidAmount = Math.max(originalPrice - totalDiscount, 0);
    const amountInSatang = Math.round(paidAmount * 100);

    if (amountInSatang < 1000) {
      return {
        error: true,
        message: "Total payable amount must be at least 10 THB.",
        status: "400"
      };
    }

    if (affiliateBudgetApplyMode === "per_person") {
      const multiplier = amountAdults + amountChildren;
      affiliatorReward *= multiplier;
      affiliateDiscountAmount *= multiplier;
    }

    if (previousPaymentIntentId) {
      try {
        const existingIntent = await stripe.paymentIntents.retrieve(
          previousPaymentIntentId
        );
        if (
          ["requires_payment_method", "requires_confirmation"].includes(
            existingIntent.status
          )
        ) {
          if (existingIntent.amount !== amountInSatang) {
            await stripe.paymentIntents.update(previousPaymentIntentId, {
              amount: amountInSatang,
              metadata: {
                ...existingIntent.metadata,
                activityId,
                scheduleId,
                startDate,
                originalPrice,
                discountAmount,
                affiliateDiscountAmount,
                paidAmount,
                adults: amountAdults,
                children: amountChildren,
                discountCodeId,
                affiliateCode: matchedAffiliateUser
                  ? matchedAffiliateUser.affiliateCode
                  : affiliateCode || "",
                affiliateUserId: matchedAffiliateUser
                  ? matchedAffiliateUser._id.toString()
                  : affiliateUserId,
                affiliatorReward,
                affiliateBudgetApplyMode,
                appliedDiscountCode: appliedDiscountCode || "",
                discountCodeAmount: discountAmount,
                paymentMode:
                  process.env.STRIPE_MODE === "live" ? "live" : "test",
              },
            });
          }
          return {
            clientSecret: existingIntent.client_secret,
            originalPrice,
            paidAmount,
            discountAmount,
            affiliateDiscountAmount,
            paymentIntentId: existingIntent.id,
            discountCodeUsed: discountDoc ? discountDoc.code : undefined,
            discountCodeIsPerOrder: discountDoc
              ? discountDoc.isPerOrder
              : undefined,
            discountCodeDescriptions: discountDoc
              ? discountDoc.description
              : undefined,
            discountCodeShortDescriptions: discountDoc
              ? discountDoc.shortDescription
              : undefined,
<<<<<<< HEAD
          };
        } else {
          console.log(
            `\u26a0\ufe0f PaymentIntent status ${existingIntent.status} cannot be reused, creating new.`
          );
=======
          });
>>>>>>> 64cdb45b
        }
      } catch (err) {
        console.warn(
          `⚠️ Could not retrieve previous PaymentIntent: ${err.message}`
        );
      }
    }

    const paymentIntent = await stripe.paymentIntents.create({
      amount: amountInSatang,
      currency: "thb",
      automatic_payment_methods: { enabled: true },
      metadata: {
        activityId,
        scheduleId,
        startDate,
        originalPrice,
        discountAmount,
        affiliateDiscountAmount,
        paidAmount,
        adults: amountAdults,
        children: amountChildren,
        discountCodeId,
        affiliateCode: matchedAffiliateUser
          ? matchedAffiliateUser.affiliateCode
          : affiliateCode || "",
        affiliateUserId: matchedAffiliateUser
          ? matchedAffiliateUser._id.toString()
          : affiliateUserId,
        affiliatorReward,
        affiliateBudgetApplyMode,
        appliedDiscountCode: appliedDiscountCode || "",
        discountCodeAmount: discountAmount,
        paymentMode: process.env.STRIPE_MODE === "live" ? "live" : "test",
      },
    });

    return {
      clientSecret: paymentIntent.client_secret,
      originalPrice,
      paidAmount,
      discountAmount,
      affiliateDiscountAmount,
      paymentIntentId: paymentIntent.id,
      discountCodeUsed: discountDoc ? discountDoc.code : undefined,
      discountCodeIsPerOrder: discountDoc ? discountDoc.isPerOrder : undefined,
      discountCodeDescriptions: discountDoc
        ? discountDoc.description
        : undefined,
      discountCodeShortDescriptions: discountDoc
        ? discountDoc.shortDescription
        : undefined,
    };
  } catch (error) {
<<<<<<< HEAD
    console.error("\u274c Error creating payment intent:", error);
    return {
      error: true,
      message: "Internal server error.",
      status: "500"
    };
=======
    console.error("❌ Error creating payment intent:", error);
    return res.status(500).json({ error: "Internal server error" });
>>>>>>> 64cdb45b
  }
}

exports.createActivityPaymentIntent = async (req, res) => {

  // สร้าง job และนำ job เข้าสู่ queue
  const job = await createPaymentIntentQueue.add('createPaymentIntent-job', req.body, jobOptions)

  // รอผลลัพธ์จากการประมวลผลใน worker
  const response = await job.waitUntilFinished(createPaymentIntentQueueEvent);

  // if error
  switch (response.status) {
    case "400":
      return res.status(400).json({ message: response.message });
    case "404":
      return res.status(404).json({ message: response.message });
  }

  return res.status(200).json(response)

};

exports.getAllActivityOrders = async (req, res) => {
  res.send("Hello get all orders");
};

exports.getActivityOrdersByUserId = async (req, res) => {
  try {
    const userId = req.params.userId; // รับ userId จากพารามิเตอร์

    // ค้นหา orders ของ userId
    const orders = await Order.find({ userId: userId }).populate({
      path: "activityId",
    });

    // ตรวจสอบหากไม่พบข้อมูล
    if (orders.length === 0) {
      return res.status(404).json({ message: "No orders found for this user" });
    }

    // ส่งข้อมูลที่ได้กลับไปยัง client
    res.json(orders);
  } catch (error) {
    console.error("Error fetching orders by userId:", error);
    res.status(500).json({ message: "Server error" });
  }
};<|MERGE_RESOLUTION|>--- conflicted
+++ resolved
@@ -42,45 +42,8 @@
 //4242424242424242 (test code)
 const DiscountCode = require("../schemas/v1/discountCode.schema");
 
-<<<<<<< HEAD
-=======
-//เมื่อสถานะการจ่ายถูกส่งกลับมาจาก Stripe
-exports.webhookHandler = async (req, res) => {
-  const stripe = getStripeInstance();
-  const endpointSecret = getEndpointSecret();
-  const sig = req.headers["stripe-signature"];
-
-  try {
-    const event = stripe.webhooks.constructEvent(req.body, sig, endpointSecret);
-
-    switch (event.type) {
-      case "payment_intent.succeeded": {
-        const paymentIntent = event.data.object;
-        const metadata = paymentIntent.metadata || {};
-
-        const activityId = metadata.activityId;
-        const activitySlotId = metadata.scheduleId;
-        const startDate = metadata.startDate;
-        const originalPrice = parseFloat(metadata.originalPrice || "0");
-        const discountAmount = parseFloat(metadata.discountAmount || "0");
-        let paidAmount = paymentIntent.amount_received / 100;
-        if (paidAmount < 15) paidAmount = 15;
-
-        const adults = parseInt(metadata.adults || "1");
-        const children = parseInt(metadata.children || "0");
-        let discountCodeId = null;
-        if (
-          metadata.discountCodeId &&
-          mongoose.Types.ObjectId.isValid(metadata.discountCodeId)
-        ) {
-          discountCodeId = new mongoose.Types.ObjectId(metadata.discountCodeId);
-        }
-        const affiliateUserId = metadata.affiliateUserId || null;
-        const paymentMode = metadata.paymentMode || "test";
->>>>>>> 64cdb45b
-
-// --------------------------------------------- webhookHandler--------------------------------------------- //
-
+
+// --------------------------------------------- webhookHandler QM --------------------------------------------- //
 exports.webhookHandlerService = async (event) => {
   const stripe = getStripeInstance();
   switch (event.type) {
@@ -217,7 +180,6 @@
           paidAmount,
           adults,
           children,
-<<<<<<< HEAD
           discountCodeId,
           discountCodeUsed: metadata.appliedDiscountCode || "",
           discountCodeAmount: parseFloat(metadata.discountAmount || "0"),
@@ -252,19 +214,11 @@
         children,
       });
       await slot.save();
+      await sendOrderBookedEmail(order, user, activity, slot);
 
       console.log(
         `✅ Participant added for user ${user._id} with ${adults} adults and ${children} children.`
       );
-=======
-        });
-        await slot.save();
-        await sendOrderBookedEmail(order, user, activity, slot);
-        
-        console.log(
-          `✅ Participant added for user ${user._id} with ${adults} adults and ${children} children.`
-        );
->>>>>>> 64cdb45b
 
       break;
     }
@@ -276,9 +230,9 @@
     default:
       console.log(`⚠️ Unhandled event type: ${event.type}`);
   }
-
 }
 
+//เมื่อสถานะการจ่ายถูกส่งกลับมาจาก Stripe
 exports.webhookHandler = async (req, res) => {
   const stripe = getStripeInstance();
   const endpointSecret = getEndpointSecret();
@@ -294,7 +248,7 @@
     const response = await job.waitUntilFinished(webhookHandlerQueueEvent);
 
     if (!response) {
-      console.warn("⚠️ No response returned from webhook worker.");
+      console.log("⚠️ No response returned from webhook worker.");
       return res.status(200).json({ message: "No response, event skipped" });
     }
 
@@ -313,25 +267,21 @@
   }
 };
 
+// --------------------------------------------- createPaymentIntent QM --------------------------------------------- //
 exports.createPaymentIntentService = async (request) => {
   const stripe = getStripeInstance();
-<<<<<<< HEAD
-  const { items, affiliateCode, appliedDiscountCode, previousPaymentIntentId } =
-    request
-=======
   const {
     items,
     affiliateCode,
     appliedDiscountCode,
     previousPaymentIntentId,
     userEmail, // ✅ เพิ่มตรงนี้
-  } = req.body;
+  } = request;
   console.log("🎯 Incoming userEmail from frontend:", userEmail);
   console.log(
     "🎯 Incoming appliedDiscountCode from frontend:",
     appliedDiscountCode
   );
->>>>>>> 64cdb45b
 
   if (!Array.isArray(items) || items.length === 0) {
     return {
@@ -365,7 +315,7 @@
         message: "Activity not found.",
         status: "404"
       };
-    };
+    }
 
     const slot = await ActivitySlot.findById(scheduleId);
     if (!slot)
@@ -453,10 +403,11 @@
               .map((e) => e.toLowerCase())
               .includes(lowerEmail)
           ) {
-            return res.status(400).json({
-              error:
-                "This discount code is not available for your email. Please enter the correct emails before using code.",
-            });
+            return {
+              error: true,
+              message: "This discount code is not available for your email. Please enter the correct emails before using code.",
+              status: "400"
+            };
           }
         } else if (discountDoc.userRestrictionMode === "exclude") {
           if (
@@ -465,9 +416,11 @@
               .map((e) => e.toLowerCase())
               .includes(lowerEmail)
           ) {
-            return res.status(400).json({
-              error: "This discount code cannot be used with your email.",
-            });
+            return {
+              error: true,
+              message: "This discount code cannot be used with your email.",
+              status: "400"
+            };
           }
         }
 
@@ -632,15 +585,7 @@
             discountCodeShortDescriptions: discountDoc
               ? discountDoc.shortDescription
               : undefined,
-<<<<<<< HEAD
           };
-        } else {
-          console.log(
-            `\u26a0\ufe0f PaymentIntent status ${existingIntent.status} cannot be reused, creating new.`
-          );
-=======
-          });
->>>>>>> 64cdb45b
         }
       } catch (err) {
         console.warn(
@@ -695,20 +640,14 @@
         : undefined,
     };
   } catch (error) {
-<<<<<<< HEAD
-    console.error("\u274c Error creating payment intent:", error);
+    console.error("❌ Error creating payment intent:", error);
     return {
       error: true,
       message: "Internal server error.",
       status: "500"
     };
-=======
-    console.error("❌ Error creating payment intent:", error);
-    return res.status(500).json({ error: "Internal server error" });
->>>>>>> 64cdb45b
   }
 }
-
 exports.createActivityPaymentIntent = async (req, res) => {
 
   // สร้าง job และนำ job เข้าสู่ queue
