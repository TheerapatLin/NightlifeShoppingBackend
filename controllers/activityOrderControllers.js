// controllers/activityOrderControllers.js
const {
  getStripeInstance,
  getEndpointSecret,
  calculateOrderAmount,
} = require("../utils/stripeUtils");

const mongoose = require("mongoose");
const Order = require("../schemas/v1/activityOrder.schema");
const User = require("../schemas/v1/user.schema");
const RegularUserData = require("../schemas/v1/userData/regularUserData.schema");
const Activity = require("../schemas/v1/activity.schema");
const ActivitySlot = require("../schemas/v1/activitySlot.schema");
const crypto = require("crypto");
const redis = require("../app");
const { sendSetPasswordEmail } = require("../modules/email/email");

const {
  createPaymentIntentQueue,
  createPaymentIntentQueueEvent,
  webhookHandlerQueue,
  webhookHandlerQueueEvent,
  workerOptions
} = require('../queues/producer')

// generate affiliateCode แบบ 8 ตัว อังกฤษ+ตัวเลข
const generateAffiliateCode = async (length = 8) => {
  const chars =
    "ABCDEFGHIJKLMNOPQRSTUVWXYZabcdefghijklmnopqrstuvwxyz0123456789";
  let code;
  do {
    code = Array.from(
      { length },
      () => chars[Math.floor(Math.random() * chars.length)]
    ).join("");
  } while (await User.findOne({ affiliateCode: code }));
  return code;
};

//4242424242424242 (test code)
const DiscountCode = require("../schemas/v1/discountCode.schema");



<<<<<<< HEAD
// --------------------------------------------- webhookHandler--------------------------------------------- //
=======
    switch (event.type) {
      case "payment_intent.succeeded": {
        const paymentIntent = event.data.object;
        const metadata = paymentIntent.metadata || {};

        const activityId = metadata.activityId;
        const activitySlotId = metadata.scheduleId;
        const startDate = metadata.startDate;
        const originalPrice = parseFloat(metadata.originalPrice || "0");
        const discountAmount = parseFloat(metadata.discountAmount || "0");
        let paidAmount = paymentIntent.amount_received / 100;
        if (paidAmount < 15) paidAmount = 15;

        const adults = parseInt(metadata.adults || "1");
        const children = parseInt(metadata.children || "0");
        let discountCodeId = null;
        if (
          metadata.discountCodeId &&
          mongoose.Types.ObjectId.isValid(metadata.discountCodeId)
        ) {
          discountCodeId = new mongoose.Types.ObjectId(metadata.discountCodeId);
        }
        const affiliateUserId = metadata.affiliateUserId || null;
        const paymentMode = metadata.paymentMode || "test";

        console.log("📦 Metadata received:", metadata);
        console.log("✅ Validating Activity & ActivitySlot");

        const activity = await Activity.findById(activityId);
        if (!activity) {
          console.error(`❌ Activity with ID ${activityId} not found.`);
          return res.status(400).send({ error: "Invalid activityId" });
        }

        const slot = await ActivitySlot.findById(activitySlotId);
        if (!slot) {
          console.error(`❌ ActivitySlot with ID ${activitySlotId} not found.`);
          return res.status(400).send({ error: "Invalid activitySlotId" });
        }
>>>>>>> f0494d25

exports.webhookHandlerService = async (event) => {
  const stripe = getStripeInstance();
  switch (event.type) {
    case "payment_intent.succeeded": {
      const paymentIntent = event.data.object;
      const metadata = paymentIntent.metadata || {};

      const activityId = metadata.activityId;
      const activitySlotId = metadata.scheduleId;
      const startDate = metadata.startDate;
      const originalPrice = parseFloat(metadata.originalPrice || "0");
      const discountAmount = parseFloat(metadata.discountAmount || "0");
      let paidAmount = paymentIntent.amount_received / 100;
      if (paidAmount < 15) paidAmount = 15;

      const adults = parseInt(metadata.adults || "1");
      const children = parseInt(metadata.children || "0");
      const discountCodeId = metadata.discountCodeId || null;
      const affiliateUserId = metadata.affiliateUserId || null;
      const paymentMode = metadata.paymentMode || "test";

      console.log("📦 Metadata received:", metadata);
      console.log("✅ Validating Activity & ActivitySlot");

      const activity = await Activity.findById(activityId);
      if (!activity) {
        console.error(`❌ Activity with ID ${activityId} not found.`);
        // return res.status(400).send({ error: "Invalid activityId" });
        return {
          error: true,
          message: "Invalid activityId",
          status: "400"
        };
      }

      const slot = await ActivitySlot.findById(activitySlotId);
      if (!slot) {
        console.error(`❌ ActivitySlot with ID ${activitySlotId} not found.`);
        // return res.status(400).send({ error: "Invalid activitySlotId" });
        return {
          error: true,
          message: "Invalid activitySlotId",
          status: "400"
        };
      }

      if (slot.activityId.toString() !== activityId.toString()) {
        console.error(
          `❌ ActivitySlot ${activitySlotId} does not belong to Activity ${activityId}`
        );
        // return res
        //   .status(400)
        //   .send({ error: "ActivitySlot does not belong to this Activity" });
        return {
          error: true,
          message: "ActivitySlot does not belong to this Activity",
          status: "400"
        };
      }

      console.log(`✅ ActivitySlot found: ${slot._id}`);

      const charge = await stripe.charges.retrieve(
        paymentIntent.latest_charge
      );
      const { name, email } = charge.billing_details;

      let user = await User.findOne({ "user.email": email });
      if (!user) {
        const regularUserData = new RegularUserData({});
        await regularUserData.save();

        user = new User({
          role: "user",
          user: {
            name: name || "Unknown User",
            email,
            activated: false,
            verified: { email: false, phone: false },
          },
          businessId: "1",
          userType: "regular",
          userData: regularUserData._id,
          userTypeData: "RegularUserData",
          affiliateCode: await generateAffiliateCode(),
        });

        await user.save();
        const resetToken = crypto.randomBytes(32).toString("hex");
        redis.set(`${email}-setPasswordToken`, resetToken, "EX", 3600);
        const setPasswordLink = `${process.env.BASE_URL}/api/v1/accounts/set-password?token=${resetToken}&email=${email}`;
        await sendSetPasswordEmail(email, setPasswordLink);
        console.log(`✅ User created and set-password email sent: ${email}`);
      }

      // ✅ Calculate affiliateRewardAmount & affiliateDiscountAmount
      let affiliateRewardAmount = 0;
      let affiliateDiscountAmount = 0;

      if (affiliateUserId) {
        const affiliateUser = await User.findById(affiliateUserId);
        if (affiliateUser && affiliateUser.affiliateSettings) {
          const setting = affiliateUser.affiliateSettings.find(
            (s) =>
              s.activityId.toString() === activityId.toString() && s.enabled
          );
          if (setting) {
            affiliateRewardAmount = setting.affiliatorReward || 0;
            affiliateDiscountAmount = setting.customerDiscount || 0;
          } else if (activity.affiliate && activity.affiliate.enabled) {
            affiliateRewardAmount = activity.affiliate.rewardValue || 0;
            affiliateDiscountAmount =
              (activity.affiliate.totalValue || 0) - affiliateRewardAmount;
          }
        } else if (activity.affiliate && activity.affiliate.enabled) {
          affiliateRewardAmount = activity.affiliate.rewardValue || 0;
          affiliateDiscountAmount =
            (activity.affiliate.totalValue || 0) - affiliateRewardAmount;
        }
      }

<<<<<<< HEAD
      const order = await Order.findOneAndUpdate(
        { paymentIntentId: paymentIntent.id },
        {
          paymentIntentId: paymentIntent.id,
          activityId,
          activitySlotId: slot._id,
=======
        const order = await Order.findOneAndUpdate(
          { paymentIntentId: paymentIntent.id },
          {
            paymentIntentId: paymentIntent.id,
            activityId,
            activitySlotId: slot._id,
            userId: user._id,
            status: "paid",
            bookingDate: new Date(startDate),
            originalPrice,
            discountAmount,
            paidAmount,
            adults,
            children,
            discountCodeId,
            discountCodeUsed: metadata.appliedDiscountCode || "",
            discountCodeAmount: parseFloat(metadata.discountAmount || "0"),
            affiliateUserId,
            affiliateCode: metadata.affiliateCode || "",
            affiliateRewardAmount,
            affiliateDiscountAmount,
            paymentGateway: "stripe",
            paymentMode,
            paidAt: new Date(),
            paymentMetadata: {
              chargeId: paymentIntent.latest_charge,
              method: charge.payment_method_details?.type,
              receiptUrl: charge.receipt_url,
              brand: charge.payment_method_details?.card?.brand,
              last4: charge.payment_method_details?.card?.last4,
            },
          },
          { upsert: true, new: true, runValidators: true }
        );

        console.log(`✅ Order saved successfully: ${order._id}`);

        slot.participants.push({
>>>>>>> f0494d25
          userId: user._id,
          status: "paid",
          bookingDate: new Date(startDate),
          originalPrice,
          discountAmount,
          paidAmount,
          adults,
          children,
          discountCodeId,
          affiliateUserId,
          affiliateCode: metadata.affiliateCode || "",
          affiliateRewardAmount,
          affiliateDiscountAmount,
          paymentGateway: "stripe",
          paymentMode,
          paidAt: new Date(),
          paymentMetadata: {
            chargeId: paymentIntent.latest_charge,
            method: charge.payment_method_details?.type,
            receiptUrl: charge.receipt_url,
            brand: charge.payment_method_details?.card?.brand,
            last4: charge.payment_method_details?.card?.last4,
          },
        },
        { upsert: true, new: true, runValidators: true }
      );

      console.log(`✅ Order saved successfully: ${order._id}`);

      slot.participants.push({
        userId: user._id,
        name: user.user.name,
        profileImage: user.user.profileImage || "",
        paymentStatus: "paid",
        attendanceStatus: "joined",
        joinRequestTime: new Date(),
        adults,
        children,
      });
      await slot.save();

      console.log(
        `✅ Participant added for user ${user._id} with ${adults} adults and ${children} children.`
      );

      break;
    }

    case "payment_intent.payment_failed":
      console.log("❌ Payment Failed");
      break;

    default:
      console.log(`⚠️ Unhandled event type: ${event.type}`);
  }
  return `Payment Successful`
}

exports.webhookHandler = async (req, res) => {
  const stripe = getStripeInstance();
  const endpointSecret = getEndpointSecret();
  const sig = req.headers["stripe-signature"];

  try {
    const event = stripe.webhooks.constructEvent(req.body, sig, endpointSecret);

    // สร้าง job และนำ job เข้าสู่ queue
    const job = await webhookHandlerQueue.add('webhookHandler-job', event, workerOptions)

    // รอผลลัพธ์จากการประมวลผลใน worker
    const response = await job.waitUntilFinished(webhookHandlerQueueEvent);
    console.log("response webhookHandler => ", response)

    // if error
    switch (response.status) {
      case "400":
        return res.status(400).json({ message: response.message });
      case "404":
        return res.status(404).json({ message: response.message });
    }

    res.json({ received: true });
  } catch (err) {
    console.error("⚠️ Webhook verification failed:", err.message);
    res.status(400).send(`Webhook Error: ${err.message}`);
  }
};

<<<<<<< HEAD
// exports.createActivityPaymentIntent = async (req, res) => {
//   const stripe = getStripeInstance();
//   const { items, affiliateCode, appliedDiscountCode } = req.body;

//   if (!Array.isArray(items) || items.length === 0) {
//     return res.status(400).json({ error: "Missing items in request body" });
//   }

//   const {
//     activityId,
//     scheduleId,
//     startDate,
//     amountAdults = 1,
//     amountChildren = 0,
//   } = items[0];

//   if (!activityId || !scheduleId || !startDate) {
//     return res
//       .status(400)
//       .json({ error: "activityId, scheduleId, and startDate are required" });
//   }

//   try {
//     // 1) ตรวจสอบ Activity
//     const activity = await Activity.findById(activityId);
//     if (!activity) {
//       return res.status(404).json({ error: "Activity not found" });
//     }

//     // 2) ตรวจสอบ Slot จาก ActivitySlot แทน
//     const slot = await ActivitySlot.findById(scheduleId);
//     if (!slot) {
//       return res.status(404).json({ error: "Schedule (slot) not found" });
//     }
//     if (slot.activityId.toString() !== activityId.toString()) {
//       return res
//         .status(400)
//         .json({ error: "Schedule does not belong to the specified activity." });
//     }

//     // 3) ราคาผู้ใหญ่ / เด็ก
//     const adultPrice = slot.priceAdult || activity.priceAdult || slot.cost || 0;
//     const childPrice = slot.priceChild || activity.priceChild || slot.cost || 0;

//     // 4) คำนวณราคาก่อนส่วนลด
//     const originalPrice =
//       adultPrice * amountAdults + childPrice * amountChildren;

//     let discountAmount = 0;
//     let discountCodeId = null;

//     // 5) ตรวจสอบ DiscountCode
//     if (appliedDiscountCode) {
//       const discountDoc = await DiscountCode.findOne({
//         code: new RegExp(`^${appliedDiscountCode}$`, "i"),
//       });

//       if (!discountDoc) {
//         return res
//           .status(400)
//           .json({ error: "Invalid discount code provided." });
//       }

//       const now = new Date();

//       if (!discountDoc.isActive) {
//         return res.status(400).json({ error: "Discount code is not active." });
//       }
//       if (now < new Date(discountDoc.validFrom)) {
//         return res
//           .status(400)
//           .json({ error: "Discount code is not yet valid." });
//       }
//       if (now > new Date(discountDoc.validUntil)) {
//         return res.status(400).json({ error: "Discount code has expired." });
//       }
//       if (
//         discountDoc.usageLimit !== null &&
//         discountDoc.usedCount >= discountDoc.usageLimit
//       ) {
//         return res
//           .status(400)
//           .json({ error: "Discount code usage limit reached." });
//       }

//       if (discountDoc.discountType === "amount") {
//         discountAmount = discountDoc.discountValue;
//       } else if (discountDoc.discountType === "percent") {
//         discountAmount = (originalPrice * discountDoc.discountValue) / 100;
//       } else if (discountDoc.discountType === "fixed_price") {
//         discountAmount = originalPrice - discountDoc.discountValue;
//       } else if (discountDoc.discountType === "free") {
//         discountAmount = originalPrice;
//       }

//       if (discountAmount > originalPrice) {
//         discountAmount = originalPrice;
//       }

//       discountCodeId = discountDoc._id.toString();
//     }

//     // 6) ตรวจสอบ AffiliateCode และคำนวณส่วนลด affiliate
//     let affiliateUserId = null;
//     let affiliatorReward = 0;
//     let affiliateDiscountAmount = 0;

//     const totalValue = activity.affiliate?.totalValue || 0;
//     const defaultRewardValue = activity.affiliate?.rewardValue || 0;

//     if (affiliateCode) {
//       const affiliateUser = await User.findOne({ affiliateCode });
//       if (affiliateUser) {
//         affiliateUserId = affiliateUser._id.toString();

//         const setting = await AffiliateSetting.findOne({
//           userId: affiliateUserId,
//           activityId,
//           enabled: true,
//         });

//         if (setting) {
//           affiliatorReward = setting.affiliatorReward;
//           affiliateDiscountAmount = setting.customerDiscount;
//         } else {
//           affiliatorReward = defaultRewardValue;
//           affiliateDiscountAmount = totalValue - defaultRewardValue;
//         }
//       }
//     }

//     const totalDiscount = discountAmount + affiliateDiscountAmount;
//     const paidAmount = Math.max(originalPrice - totalDiscount, 0);

//     console.log("🔢 originalPrice =", originalPrice);
//     console.log("🔢 discountAmount =", discountAmount);
//     console.log("🔢 affiliateDiscountAmount =", affiliateDiscountAmount);
//     console.log("🔢 paidAmount =", paidAmount);

//     // 7) สร้าง Stripe PaymentIntent
//     const paymentIntent = await stripe.paymentIntents.create({
//       amount: Math.round(paidAmount * 100),
//       currency: "thb",
//       automatic_payment_methods: { enabled: true },
//       metadata: {
//         activityId,
//         scheduleId: slot._id.toString(),
//         startDate,
//         originalPrice,
//         discountAmount,
//         affiliateDiscountAmount,
//         paidAmount,
//         adults: amountAdults,
//         children: amountChildren,
//         discountCodeId: discountCodeId || "",
//         affiliateCode: affiliateCode || "",
//         affiliateUserId: affiliateUserId || "",
//         affiliatorReward,
//         appliedDiscountCode: appliedDiscountCode || "",
//         paymentMode: process.env.STRIPE_MODE === "live" ? "live" : "test",
//       },
//     });

//     return res.send({ clientSecret: paymentIntent.client_secret });
//   } catch (error) {
//     console.error("❌ Error creating payment intent:", error);
//     return res.status(500).json({ error: "Internal server error" });
//   }
// };

// exports.createActivityPaymentIntent = async (req, res) => {
//   const stripe = getStripeInstance();
//   const { items, affiliateCode, appliedDiscountCode } = req.body;

//   if (!Array.isArray(items) || items.length === 0) {
//     return res.status(400).json({ error: "Missing items in request body" });
//   }

//   const {
//     activityId,
//     scheduleId,
//     startDate,
//     amountAdults = 1,
//     amountChildren = 0,
//   } = items[0];

//   if (!activityId || !scheduleId || !startDate) {
//     return res
//       .status(400)
//       .json({ error: "activityId, scheduleId, and startDate are required" });
//   }

//   try {
//     const activity = await Activity.findById(activityId);
//     if (!activity) {
//       return res.status(404).json({ error: "Activity not found" });
//     }

//     const slot = await ActivitySlot.findById(scheduleId);
//     if (!slot) {
//       return res.status(404).json({ error: "Schedule (slot) not found" });
//     }
//     if (slot.activityId.toString() !== activityId.toString()) {
//       return res
//         .status(400)
//         .json({ error: "Schedule does not belong to the specified activity." });
//     }

//     const adultPrice = slot.priceAdult || activity.priceAdult || slot.cost || 0;
//     const childPrice = slot.priceChild || activity.priceChild || slot.cost || 0;

//     const originalPrice =
//       adultPrice * amountAdults + childPrice * amountChildren;

//     let discountAmount = null; // ส่วนลดจากโค้ด
//     let discountCodeId = null;

//     if (appliedDiscountCode) {
//       const discountDoc = await DiscountCode.findOne({
//         code: new RegExp(`^${appliedDiscountCode}$`, "i"),
//       });

//       if (!discountDoc) {
//         return res
//           .status(400)
//           .json({ error: "Invalid discount code provided." });
//       }

//       const now = new Date();
//       if (!discountDoc.isActive) {
//         return res.status(400).json({ error: "Discount code is not active." });
//       }
//       if (now < new Date(discountDoc.validFrom)) {
//         return res
//           .status(400)
//           .json({ error: "Discount code is not yet valid." });
//       }
//       if (now > new Date(discountDoc.validUntil)) {
//         return res.status(400).json({ error: "Discount code has expired." });
//       }
//       if (
//         discountDoc.usageLimit !== null &&
//         discountDoc.usedCount >= discountDoc.usageLimit
//       ) {
//         return res
//           .status(400)
//           .json({ error: "Discount code usage limit reached." });
//       }

//       let calculatedDiscount = 0;
//       if (discountDoc.discountType === "amount") {
//         calculatedDiscount = discountDoc.discountValue;
//       } else if (discountDoc.discountType === "percent") {
//         calculatedDiscount = (originalPrice * discountDoc.discountValue) / 100;
//       } else if (discountDoc.discountType === "fixed_price") {
//         calculatedDiscount = originalPrice - discountDoc.discountValue;
//       } else if (discountDoc.discountType === "free") {
//         calculatedDiscount = originalPrice;
//       }
//       if (calculatedDiscount > originalPrice) {
//         calculatedDiscount = originalPrice;
//       }

//       discountAmount = calculatedDiscount;
//       discountCodeId = discountDoc._id.toString();
//     }

//     // ตรวจสอบ Affiliate Code
//     let affiliateUserId = null;
//     let affiliatorReward = 0;
//     let affiliateDiscountAmount = null; // ส่วนลดจาก affiliate

//     const totalValue = activity.affiliate?.totalValue || 0;
//     const defaultRewardValue = activity.affiliate?.rewardValue || 0;

//     if (affiliateCode) {
//       const affiliateUser = await User.findOne({ affiliateCode });
//       if (affiliateUser) {
//         affiliateUserId = affiliateUser._id.toString();

//         const setting = affiliateUser.affiliateSettings.find(
//           (s) => s.activityId.toString() === activityId.toString() && s.enabled
//         );

//         if (setting) {
//           affiliatorReward = setting.affiliatorReward;
//           affiliateDiscountAmount = setting.customerDiscount;
//         } else if (totalValue && defaultRewardValue) {
//           affiliatorReward = defaultRewardValue;
//           affiliateDiscountAmount = totalValue - defaultRewardValue;
//         }
//       }
//     }

//     const totalDiscount =
//       (discountAmount || 0) + (affiliateDiscountAmount || 0);
//     const paidAmount = Math.max(originalPrice - totalDiscount, 0);

//     console.log("✅ originalPrice =", originalPrice);
//     console.log("✅ discountAmount =", discountAmount);
//     console.log("✅ affiliateDiscountAmount =", affiliateDiscountAmount);
//     console.log("✅ paidAmount =", paidAmount);

//     const paymentIntent = await stripe.paymentIntents.create({
//       amount: Math.round(paidAmount * 100),
//       currency: "thb",
//       automatic_payment_methods: { enabled: true },
//       metadata: {
//         activityId,
//         scheduleId: slot._id.toString(),
//         startDate,
//         originalPrice,
//         discountAmount: discountAmount || 0,
//         affiliateDiscountAmount: affiliateDiscountAmount || 0,
//         paidAmount,
//         adults: amountAdults,
//         children: amountChildren,
//         discountCodeId: discountCodeId || "",
//         affiliateCode: affiliateCode || "",
//         affiliateUserId: affiliateUserId || "",
//         affiliatorReward,
//         appliedDiscountCode: appliedDiscountCode || "",
//         paymentMode: process.env.STRIPE_MODE === "live" ? "live" : "test",
//       },
//     });

//     // ✅ ส่งกลับไป frontend พร้อมข้อมูลราคา
//     const responsePayload = {
//       clientSecret: paymentIntent.client_secret,
//       originalPrice,
//       paidAmount,
//     };

//     if (discountAmount !== null) {
//       responsePayload.discountAmount = discountAmount;
//     }
//     if (affiliateDiscountAmount !== null) {
//       responsePayload.affiliateDiscountAmount = affiliateDiscountAmount;
//     }

//     return res.send(responsePayload);
//   } catch (error) {
//     console.error("❌ Error creating payment intent:", error);
//     return res.status(500).json({ error: "Internal server error" });
//   }
// };

// --------------------------------------------- createPaymentIntent --------------------------------------------- //

exports.createPaymentIntentService = async (request) => {
=======
exports.createActivityPaymentIntent = async (req, res) => {
>>>>>>> f0494d25
  const stripe = getStripeInstance();
  const {
    items,
    affiliateCode,
    appliedDiscountCode,
    previousPaymentIntentId,
  } = request;

  if (!Array.isArray(items) || items.length === 0) {
    // throw new Error("Missing items in request body"); 
    return {
      error: true,
      message: "Missing items in request body",
      status: "400"
    };
  }
  console.log("📦 CODE FROM CLIENT =", appliedDiscountCode);
  const {
    activityId,
    scheduleId,
    startDate,
    amountAdults = 1,
    amountChildren = 0,
  } = items[0];

  if (!activityId || !scheduleId || !startDate) {
    // throw new Error("activityId, scheduleId, and startDate are required");
    return {
      error: true,
      message: "activityId, scheduleId, and startDate are required",
      status: "400"
    };
  }

  const activity = await Activity.findById(activityId);
  if (!activity) {
    // throw new Error("Activity not found")
    return {
      error: true,
      message: "Activity not found",
      status: "404"
    };
  };

  const slot = await ActivitySlot.findById(scheduleId);
  if (!slot) {
    // throw new Error("Schedule (slot) not found")
    return {
      error: true,
      message: "Schedule (slot) not found",
      status: "404"
    };
  };

  if (slot.activityId.toString() !== activityId.toString()) {
    // throw new Error("Schedule does not belong to the specified activity.");
    return {
      error: true,
      message: "Schedule does not belong to the specified activity.",
      status: "400"
    };
  }

  const adultPrice = slot.priceAdult || activity.priceAdult || slot.cost || 0;
  const childPrice = slot.priceChild || activity.priceChild || slot.cost || 0;
  const originalPrice =
    adultPrice * amountAdults + childPrice * amountChildren;

<<<<<<< HEAD
  let discountAmount = 0;
  let discountCodeId = "";

  if (appliedDiscountCode) {
    const discountDoc = await DiscountCode.findOne({
      code: new RegExp(`^${appliedDiscountCode}$`, "i"),
    });
    if (!discountDoc) {
      // throw new Error("Invalid discount code provided.")
      return {
        error: true,
        message: "Invalid discount code provided.",
        status: "400"
      };
    };

    const now = new Date();
    if (
      !discountDoc.isActive ||
      now < discountDoc.validFrom ||
      now > discountDoc.validUntil
    ) {
      // throw new Error("Discount code is not valid.");
      return {
        error: true,
        message: "Discount code is not valid..",
        status: "400"
      };
=======
    let discountAmount = 0;
    let discountCodeId = "";
    let discountDoc = null;

    if (appliedDiscountCode) {
      discountDoc = await DiscountCode.findOne({
        code: new RegExp(`^${appliedDiscountCode}$`, "i"),
      });
      if (!discountDoc)
        return res
          .status(400)
          .json({ error: "Invalid discount code provided." });
      const now = new Date();
      if (
        !discountDoc.isActive ||
        now < discountDoc.validFrom ||
        now > discountDoc.validUntil
      ) {
        return res.status(400).json({ error: "Discount code is not valid." });
      }

      // 🧪 DEBUG LOG: ตรวจสอบก่อนเข้าเงื่อนไข include/exclude
      console.log(
        "🧪 Checking discountDoc.eventIdsInorExclude =",
        discountDoc.eventIdsInorExclude
      );
      console.log("🧪 Current activityId =", activityId);
      console.log(
        "🧪 Discount eventIds =",
        (discountDoc.eventIds || []).map((id) => id.toString())
      );

      // ✅ ตรวจสอบว่า code ใช้กับ activity นี้ได้ไหม
      if (
        Array.isArray(discountDoc.eventIds) &&
        discountDoc.eventIdsInorExclude // ← ใช้ชื่อที่ถูกต้อง
      ) {
        const isMatch = discountDoc.eventIds.some(
          (id) => id.toString() === activityId.toString()
        );

        if (
          (discountDoc.eventIdsInorExclude === "include" && !isMatch) ||
          (discountDoc.eventIdsInorExclude === "exclude" && isMatch)
        ) {
          console.log(
            "❌ Discount code not valid for this activityId:",
            activityId
          );
          return res
            .status(400)
            .json({ error: "This code cannot be used with this activity." });
        }
      }

      let calculatedDiscount = 0;
      const multiplier = discountDoc.isPerOrder
        ? 1
        : amountAdults + amountChildren;

      if (discountDoc.discountType === "amount") {
        calculatedDiscount = discountDoc.discountValue * multiplier;
      } else if (discountDoc.discountType === "percent") {
        const priceForCalc = discountDoc.isPerOrder
          ? originalPrice
          : adultPrice * amountAdults + childPrice * amountChildren;
        calculatedDiscount = (priceForCalc * discountDoc.discountValue) / 100;
      } else if (discountDoc.discountType === "fixed_price") {
        // fixed_price → บอกว่าบิลนี้ราคาต้องลงมาเหลือเท่านี้
        calculatedDiscount = originalPrice - discountDoc.discountValue;
      } else if (discountDoc.discountType === "free") {
        calculatedDiscount = originalPrice;
      }

      discountAmount = Math.min(calculatedDiscount, originalPrice);
      discountCodeId = discountDoc._id.toString();
>>>>>>> f0494d25
    }

    let calculatedDiscount = 0;
    if (discountDoc.discountType === "amount")
      calculatedDiscount = discountDoc.discountValue;
    else if (discountDoc.discountType === "percent")
      calculatedDiscount = (originalPrice * discountDoc.discountValue) / 100;
    else if (discountDoc.discountType === "fixed_price")
      calculatedDiscount = originalPrice - discountDoc.discountValue;
    else if (discountDoc.discountType === "free")
      calculatedDiscount = originalPrice;

    discountAmount = Math.min(calculatedDiscount, originalPrice);
    discountCodeId = discountDoc._id.toString();
  }

  let affiliateUserId = "";
  let affiliatorReward = 0;
  let affiliateDiscountAmount = 0;
  let affiliateBudgetApplyMode =
    activity.affiliate?.budgetApplyMode || "per_order";

  const totalValue = activity.affiliate?.totalValue || 0;
  const defaultRewardValue = activity.affiliate?.rewardValue || 0;

  if (affiliateCode) {
    const affiliateUser = await User.findOne({ affiliateCode });
    if (affiliateUser) {
      affiliateUserId = affiliateUser._id.toString();
      const setting = affiliateUser.affiliateSettings.find(
        (s) =>
          s.activityId.toString() === activityId.toString() && s.enabled
      );
      if (setting) {
        affiliatorReward = setting.affiliatorReward;
        affiliateDiscountAmount = setting.customerDiscount;
        affiliateBudgetApplyMode = setting.budgetApplyMode || "per_order";
      } else if (totalValue && defaultRewardValue) {
        affiliatorReward = defaultRewardValue;
        affiliateDiscountAmount = totalValue - defaultRewardValue;
      }
    }
  }

<<<<<<< HEAD
  if (affiliateBudgetApplyMode === "per_person") {
    const multiplier = amountAdults + amountChildren;
    affiliatorReward *= multiplier;
    affiliateDiscountAmount *= multiplier;
  }

  const totalDiscount = discountAmount + affiliateDiscountAmount;
  const paidAmount = Math.max(originalPrice - totalDiscount, 0);
  const amountInSatang = Math.round(paidAmount * 100);

  // ---- REUSE PAYMENT INTENT ----
  if (previousPaymentIntentId) {
    try {
      const existingIntent = await stripe.paymentIntents.retrieve(
        previousPaymentIntentId
      );
      if (
        ["requires_payment_method", "requires_confirmation"].includes(
          existingIntent.status
        )
      ) {
        if (existingIntent.amount !== amountInSatang) {
          await stripe.paymentIntents.update(previousPaymentIntentId, {
            amount: amountInSatang,
=======
    const totalDiscount = discountAmount + affiliateDiscountAmount;
    const paidAmount = Math.max(originalPrice - totalDiscount, 0);
    const amountInSatang = Math.round(paidAmount * 100);

    if (amountInSatang < 1000) {
      return res.status(400).json({
        error: "Total payable amount must be at least 10 THB.",
      });
    }

    if (affiliateBudgetApplyMode === "per_person") {
      const multiplier = amountAdults + amountChildren;
      affiliatorReward *= multiplier;
      affiliateDiscountAmount *= multiplier;
    }

    if (previousPaymentIntentId) {
      try {
        const existingIntent = await stripe.paymentIntents.retrieve(
          previousPaymentIntentId
        );
        if (
          ["requires_payment_method", "requires_confirmation"].includes(
            existingIntent.status
          )
        ) {
          if (existingIntent.amount !== amountInSatang) {
            await stripe.paymentIntents.update(previousPaymentIntentId, {
              amount: amountInSatang,
              metadata: {
                ...existingIntent.metadata, // <— preserve old data
                activityId,
                scheduleId,
                startDate,
                originalPrice,
                discountAmount,
                affiliateDiscountAmount,
                paidAmount,
                adults: amountAdults,
                children: amountChildren,
                discountCodeId,
                affiliateCode: affiliateCode || "",
                affiliateUserId,
                affiliatorReward,
                affiliateBudgetApplyMode,
                appliedDiscountCode: appliedDiscountCode || "",
                discountCodeAmount: discountAmount,
                paymentMode:
                  process.env.STRIPE_MODE === "live" ? "live" : "test",
              },
            });
            console.log(
              `✅ Updated PaymentIntent amount: ${previousPaymentIntentId}`
            );
          }
          return res.send({
            clientSecret: existingIntent.client_secret,
            originalPrice,
            paidAmount,
            discountAmount,
            affiliateDiscountAmount,
            paymentIntentId: existingIntent.id,
            discountCodeUsed: discountDoc ? discountDoc.code : undefined,
            discountCodeIsPerOrder: discountDoc
              ? discountDoc.isPerOrder
              : undefined,
            discountCodeDescriptions: discountDoc
              ? discountDoc.description
              : undefined,
            discountCodeShortDescriptions: discountDoc
              ? discountDoc.shortDescription
              : undefined,
>>>>>>> f0494d25
          });
          console.log(
            `✅ Updated PaymentIntent amount: ${previousPaymentIntentId}`
          );
        }
        return {
          clientSecret: existingIntent.client_secret,
          originalPrice,
          paidAmount,
          discountAmount,
          affiliateDiscountAmount,
          paymentIntentId: existingIntent.id,
        };
      } else {
        console.log(
          `⚠️ PaymentIntent status ${existingIntent.status} cannot be reused, creating new.`
        );
      }
    } catch (err) {
      console.warn("⚠️ Failed to reuse PaymentIntent:", err.message);
    }
  }

<<<<<<< HEAD
  // ---- CREATE PAYMENT INTENT ----
  const paymentIntent = await stripe.paymentIntents.create({
    amount: amountInSatang,
    currency: "thb",
    automatic_payment_methods: { enabled: true },
    metadata: {
      activityId,
      scheduleId,
      startDate,
=======
    const paymentIntent = await stripe.paymentIntents.create({
      amount: amountInSatang,
      currency: "thb",
      automatic_payment_methods: { enabled: true },
      metadata: {
        activityId,
        scheduleId,
        startDate,
        originalPrice,
        discountAmount,
        affiliateDiscountAmount,
        paidAmount,
        adults: amountAdults,
        children: amountChildren,
        discountCodeId,
        affiliateCode: affiliateCode || "",
        affiliateUserId,
        affiliatorReward,
        affiliateBudgetApplyMode,
        appliedDiscountCode: appliedDiscountCode || "",
        discountCodeAmount: discountAmount,
        paymentMode: process.env.STRIPE_MODE === "live" ? "live" : "test",
      },
    });

    return res.send({
      clientSecret: paymentIntent.client_secret,
>>>>>>> f0494d25
      originalPrice,
      discountAmount,
      affiliateDiscountAmount,
<<<<<<< HEAD
      paidAmount,
      adults: amountAdults,
      children: amountChildren,
      discountCodeId,
      affiliateCode: affiliateCode || "",
      affiliateUserId,
      affiliatorReward,
      affiliateBudgetApplyMode,
      appliedDiscountCode: appliedDiscountCode || "",
      paymentMode: process.env.STRIPE_MODE === "live" ? "live" : "test",
    },
  });

  return {
    clientSecret: paymentIntent.client_secret,
    originalPrice,
    paidAmount,
    discountAmount,
    affiliateDiscountAmount,
    paymentIntentId: paymentIntent.id,
  };

}

exports.createActivityPaymentIntent = async (req, res) => {

  try {

    // สร้าง job และนำ job เข้าสู่ queue
    const job = await createPaymentIntentQueue.add('createPaymentIntent-job', req.body, workerOptions)

    // รอผลลัพธ์จากการประมวลผลใน worker
    const response = await job.waitUntilFinished(createPaymentIntentQueueEvent);

    // if error
    switch (response.status) {
      case "400":
        return res.status(400).json({ message: response.message });
      case "404":
        return res.status(404).json({ message: response.message });
    }

    return res.status(200).json(response)
=======
      paymentIntentId: paymentIntent.id,
      discountCodeUsed: discountDoc ? discountDoc.code : undefined,
      discountCodeIsPerOrder: discountDoc ? discountDoc.isPerOrder : undefined,
      discountCodeDescriptions: discountDoc
        ? discountDoc.description
        : undefined,
      discountCodeShortDescriptions: discountDoc
        ? discountDoc.shortDescription
        : undefined,
    });
>>>>>>> f0494d25
  } catch (error) {
    console.error("❌ Error in controller:", error);
    return res.status(500).json({ error: "Internal server error" });
  }
};

exports.getAllActivityOrders = async (req, res) => {
  res.send("Hello get all orders");
};

exports.getActivityOrdersByUserId = async (req, res) => {
  try {
    const userId = req.params.userId; // รับ userId จากพารามิเตอร์

    // ค้นหา orders ของ userId
    const orders = await Order.find({ userId: userId }).populate({
      path: "activityId",
    });

    // ตรวจสอบหากไม่พบข้อมูล
    if (orders.length === 0) {
      return res.status(404).json({ message: "No orders found for this user" });
    }

    // ส่งข้อมูลที่ได้กลับไปยัง client
    res.json(orders);
  } catch (error) {
    console.error("Error fetching orders by userId:", error);
    res.status(500).json({ message: "Server error" });
  }
};<|MERGE_RESOLUTION|>--- conflicted
+++ resolved
@@ -20,7 +20,7 @@
   createPaymentIntentQueueEvent,
   webhookHandlerQueue,
   webhookHandlerQueueEvent,
-  workerOptions
+  jobOptions 
 } = require('../queues/producer')
 
 // generate affiliateCode แบบ 8 ตัว อังกฤษ+ตัวเลข
@@ -42,49 +42,7 @@
 
 
 
-<<<<<<< HEAD
 // --------------------------------------------- webhookHandler--------------------------------------------- //
-=======
-    switch (event.type) {
-      case "payment_intent.succeeded": {
-        const paymentIntent = event.data.object;
-        const metadata = paymentIntent.metadata || {};
-
-        const activityId = metadata.activityId;
-        const activitySlotId = metadata.scheduleId;
-        const startDate = metadata.startDate;
-        const originalPrice = parseFloat(metadata.originalPrice || "0");
-        const discountAmount = parseFloat(metadata.discountAmount || "0");
-        let paidAmount = paymentIntent.amount_received / 100;
-        if (paidAmount < 15) paidAmount = 15;
-
-        const adults = parseInt(metadata.adults || "1");
-        const children = parseInt(metadata.children || "0");
-        let discountCodeId = null;
-        if (
-          metadata.discountCodeId &&
-          mongoose.Types.ObjectId.isValid(metadata.discountCodeId)
-        ) {
-          discountCodeId = new mongoose.Types.ObjectId(metadata.discountCodeId);
-        }
-        const affiliateUserId = metadata.affiliateUserId || null;
-        const paymentMode = metadata.paymentMode || "test";
-
-        console.log("📦 Metadata received:", metadata);
-        console.log("✅ Validating Activity & ActivitySlot");
-
-        const activity = await Activity.findById(activityId);
-        if (!activity) {
-          console.error(`❌ Activity with ID ${activityId} not found.`);
-          return res.status(400).send({ error: "Invalid activityId" });
-        }
-
-        const slot = await ActivitySlot.findById(activitySlotId);
-        if (!slot) {
-          console.error(`❌ ActivitySlot with ID ${activitySlotId} not found.`);
-          return res.status(400).send({ error: "Invalid activitySlotId" });
-        }
->>>>>>> f0494d25
 
 exports.webhookHandlerService = async (event) => {
   const stripe = getStripeInstance();
@@ -207,53 +165,12 @@
         }
       }
 
-<<<<<<< HEAD
       const order = await Order.findOneAndUpdate(
         { paymentIntentId: paymentIntent.id },
         {
           paymentIntentId: paymentIntent.id,
           activityId,
           activitySlotId: slot._id,
-=======
-        const order = await Order.findOneAndUpdate(
-          { paymentIntentId: paymentIntent.id },
-          {
-            paymentIntentId: paymentIntent.id,
-            activityId,
-            activitySlotId: slot._id,
-            userId: user._id,
-            status: "paid",
-            bookingDate: new Date(startDate),
-            originalPrice,
-            discountAmount,
-            paidAmount,
-            adults,
-            children,
-            discountCodeId,
-            discountCodeUsed: metadata.appliedDiscountCode || "",
-            discountCodeAmount: parseFloat(metadata.discountAmount || "0"),
-            affiliateUserId,
-            affiliateCode: metadata.affiliateCode || "",
-            affiliateRewardAmount,
-            affiliateDiscountAmount,
-            paymentGateway: "stripe",
-            paymentMode,
-            paidAt: new Date(),
-            paymentMetadata: {
-              chargeId: paymentIntent.latest_charge,
-              method: charge.payment_method_details?.type,
-              receiptUrl: charge.receipt_url,
-              brand: charge.payment_method_details?.card?.brand,
-              last4: charge.payment_method_details?.card?.last4,
-            },
-          },
-          { upsert: true, new: true, runValidators: true }
-        );
-
-        console.log(`✅ Order saved successfully: ${order._id}`);
-
-        slot.participants.push({
->>>>>>> f0494d25
           userId: user._id,
           status: "paid",
           bookingDate: new Date(startDate),
@@ -342,7 +259,6 @@
   }
 };
 
-<<<<<<< HEAD
 // exports.createActivityPaymentIntent = async (req, res) => {
 //   const stripe = getStripeInstance();
 //   const { items, affiliateCode, appliedDiscountCode } = req.body;
@@ -693,9 +609,6 @@
 // --------------------------------------------- createPaymentIntent --------------------------------------------- //
 
 exports.createPaymentIntentService = async (request) => {
-=======
-exports.createActivityPaymentIntent = async (req, res) => {
->>>>>>> f0494d25
   const stripe = getStripeInstance();
   const {
     items,
@@ -712,7 +625,7 @@
       status: "400"
     };
   }
-  console.log("📦 CODE FROM CLIENT =", appliedDiscountCode);
+
   const {
     activityId,
     scheduleId,
@@ -764,7 +677,6 @@
   const originalPrice =
     adultPrice * amountAdults + childPrice * amountChildren;
 
-<<<<<<< HEAD
   let discountAmount = 0;
   let discountCodeId = "";
 
@@ -793,84 +705,6 @@
         message: "Discount code is not valid..",
         status: "400"
       };
-=======
-    let discountAmount = 0;
-    let discountCodeId = "";
-    let discountDoc = null;
-
-    if (appliedDiscountCode) {
-      discountDoc = await DiscountCode.findOne({
-        code: new RegExp(`^${appliedDiscountCode}$`, "i"),
-      });
-      if (!discountDoc)
-        return res
-          .status(400)
-          .json({ error: "Invalid discount code provided." });
-      const now = new Date();
-      if (
-        !discountDoc.isActive ||
-        now < discountDoc.validFrom ||
-        now > discountDoc.validUntil
-      ) {
-        return res.status(400).json({ error: "Discount code is not valid." });
-      }
-
-      // 🧪 DEBUG LOG: ตรวจสอบก่อนเข้าเงื่อนไข include/exclude
-      console.log(
-        "🧪 Checking discountDoc.eventIdsInorExclude =",
-        discountDoc.eventIdsInorExclude
-      );
-      console.log("🧪 Current activityId =", activityId);
-      console.log(
-        "🧪 Discount eventIds =",
-        (discountDoc.eventIds || []).map((id) => id.toString())
-      );
-
-      // ✅ ตรวจสอบว่า code ใช้กับ activity นี้ได้ไหม
-      if (
-        Array.isArray(discountDoc.eventIds) &&
-        discountDoc.eventIdsInorExclude // ← ใช้ชื่อที่ถูกต้อง
-      ) {
-        const isMatch = discountDoc.eventIds.some(
-          (id) => id.toString() === activityId.toString()
-        );
-
-        if (
-          (discountDoc.eventIdsInorExclude === "include" && !isMatch) ||
-          (discountDoc.eventIdsInorExclude === "exclude" && isMatch)
-        ) {
-          console.log(
-            "❌ Discount code not valid for this activityId:",
-            activityId
-          );
-          return res
-            .status(400)
-            .json({ error: "This code cannot be used with this activity." });
-        }
-      }
-
-      let calculatedDiscount = 0;
-      const multiplier = discountDoc.isPerOrder
-        ? 1
-        : amountAdults + amountChildren;
-
-      if (discountDoc.discountType === "amount") {
-        calculatedDiscount = discountDoc.discountValue * multiplier;
-      } else if (discountDoc.discountType === "percent") {
-        const priceForCalc = discountDoc.isPerOrder
-          ? originalPrice
-          : adultPrice * amountAdults + childPrice * amountChildren;
-        calculatedDiscount = (priceForCalc * discountDoc.discountValue) / 100;
-      } else if (discountDoc.discountType === "fixed_price") {
-        // fixed_price → บอกว่าบิลนี้ราคาต้องลงมาเหลือเท่านี้
-        calculatedDiscount = originalPrice - discountDoc.discountValue;
-      } else if (discountDoc.discountType === "free") {
-        calculatedDiscount = originalPrice;
-      }
-
-      discountAmount = Math.min(calculatedDiscount, originalPrice);
-      discountCodeId = discountDoc._id.toString();
->>>>>>> f0494d25
     }
 
     let calculatedDiscount = 0;
@@ -915,7 +749,6 @@
     }
   }
 
-<<<<<<< HEAD
   if (affiliateBudgetApplyMode === "per_person") {
     const multiplier = amountAdults + amountChildren;
     affiliatorReward *= multiplier;
@@ -940,80 +773,6 @@
         if (existingIntent.amount !== amountInSatang) {
           await stripe.paymentIntents.update(previousPaymentIntentId, {
             amount: amountInSatang,
-=======
-    const totalDiscount = discountAmount + affiliateDiscountAmount;
-    const paidAmount = Math.max(originalPrice - totalDiscount, 0);
-    const amountInSatang = Math.round(paidAmount * 100);
-
-    if (amountInSatang < 1000) {
-      return res.status(400).json({
-        error: "Total payable amount must be at least 10 THB.",
-      });
-    }
-
-    if (affiliateBudgetApplyMode === "per_person") {
-      const multiplier = amountAdults + amountChildren;
-      affiliatorReward *= multiplier;
-      affiliateDiscountAmount *= multiplier;
-    }
-
-    if (previousPaymentIntentId) {
-      try {
-        const existingIntent = await stripe.paymentIntents.retrieve(
-          previousPaymentIntentId
-        );
-        if (
-          ["requires_payment_method", "requires_confirmation"].includes(
-            existingIntent.status
-          )
-        ) {
-          if (existingIntent.amount !== amountInSatang) {
-            await stripe.paymentIntents.update(previousPaymentIntentId, {
-              amount: amountInSatang,
-              metadata: {
-                ...existingIntent.metadata, // <— preserve old data
-                activityId,
-                scheduleId,
-                startDate,
-                originalPrice,
-                discountAmount,
-                affiliateDiscountAmount,
-                paidAmount,
-                adults: amountAdults,
-                children: amountChildren,
-                discountCodeId,
-                affiliateCode: affiliateCode || "",
-                affiliateUserId,
-                affiliatorReward,
-                affiliateBudgetApplyMode,
-                appliedDiscountCode: appliedDiscountCode || "",
-                discountCodeAmount: discountAmount,
-                paymentMode:
-                  process.env.STRIPE_MODE === "live" ? "live" : "test",
-              },
-            });
-            console.log(
-              `✅ Updated PaymentIntent amount: ${previousPaymentIntentId}`
-            );
-          }
-          return res.send({
-            clientSecret: existingIntent.client_secret,
-            originalPrice,
-            paidAmount,
-            discountAmount,
-            affiliateDiscountAmount,
-            paymentIntentId: existingIntent.id,
-            discountCodeUsed: discountDoc ? discountDoc.code : undefined,
-            discountCodeIsPerOrder: discountDoc
-              ? discountDoc.isPerOrder
-              : undefined,
-            discountCodeDescriptions: discountDoc
-              ? discountDoc.description
-              : undefined,
-            discountCodeShortDescriptions: discountDoc
-              ? discountDoc.shortDescription
-              : undefined,
->>>>>>> f0494d25
           });
           console.log(
             `✅ Updated PaymentIntent amount: ${previousPaymentIntentId}`
@@ -1037,7 +796,6 @@
     }
   }
 
-<<<<<<< HEAD
   // ---- CREATE PAYMENT INTENT ----
   const paymentIntent = await stripe.paymentIntents.create({
     amount: amountInSatang,
@@ -1047,39 +805,9 @@
       activityId,
       scheduleId,
       startDate,
-=======
-    const paymentIntent = await stripe.paymentIntents.create({
-      amount: amountInSatang,
-      currency: "thb",
-      automatic_payment_methods: { enabled: true },
-      metadata: {
-        activityId,
-        scheduleId,
-        startDate,
-        originalPrice,
-        discountAmount,
-        affiliateDiscountAmount,
-        paidAmount,
-        adults: amountAdults,
-        children: amountChildren,
-        discountCodeId,
-        affiliateCode: affiliateCode || "",
-        affiliateUserId,
-        affiliatorReward,
-        affiliateBudgetApplyMode,
-        appliedDiscountCode: appliedDiscountCode || "",
-        discountCodeAmount: discountAmount,
-        paymentMode: process.env.STRIPE_MODE === "live" ? "live" : "test",
-      },
-    });
-
-    return res.send({
-      clientSecret: paymentIntent.client_secret,
->>>>>>> f0494d25
       originalPrice,
       discountAmount,
       affiliateDiscountAmount,
-<<<<<<< HEAD
       paidAmount,
       adults: amountAdults,
       children: amountChildren,
@@ -1123,21 +851,116 @@
     }
 
     return res.status(200).json(response)
-=======
-      paymentIntentId: paymentIntent.id,
-      discountCodeUsed: discountDoc ? discountDoc.code : undefined,
-      discountCodeIsPerOrder: discountDoc ? discountDoc.isPerOrder : undefined,
-      discountCodeDescriptions: discountDoc
-        ? discountDoc.description
-        : undefined,
-      discountCodeShortDescriptions: discountDoc
-        ? discountDoc.shortDescription
-        : undefined,
-    });
->>>>>>> f0494d25
   } catch (error) {
     console.error("❌ Error in controller:", error);
     return res.status(500).json({ error: "Internal server error" });
+  }
+};
+
+exports.createActivityPaymentIntentฺBackup = async (req, res) => {
+  const stripe = getStripeInstance();
+  const { items, affiliateCode } = req.body;
+
+  if (!Array.isArray(items) || items.length === 0) {
+    return res.status(400).json({ error: "Missing items in request body" });
+  }
+
+  const {
+    activityId,
+    scheduleId,
+    startDate,
+    amountAdults = 1,
+    amountChildren = 0,
+    discountCodeId = null,
+    affiliateUserId = null,
+    appliedDiscountCode = "",
+  } = items[0];
+
+  if (!activityId || !scheduleId || !startDate) {
+    return res
+      .status(400)
+      .json({ error: "activityId, scheduleId, and startDate are required" });
+  }
+
+  try {
+    // ตรวจสอบว่า activityId และ scheduleId มีอยู่
+    const activity = await Activity.findById(activityId);
+    if (!activity) {
+      return res.status(404).json({ error: "Activity not found" });
+    }
+
+    const schedule = activity.schedule.find(
+      (s) => s._id.toString() === scheduleId
+    );
+    if (!schedule) {
+      return res.status(404).json({ error: "Schedule not found" });
+    }
+
+    // ราคาผู้ใหญ่ / เด็ก
+    const adultPrice =
+      schedule.priceAdult || activity.priceAdult || schedule.cost || 0;
+    console.log(`------------------- adultPrice = ${adultPrice}`);
+    const childPrice =
+      schedule.priceChild || activity.priceChild || schedule.cost || 0;
+    console.log(`------------------- childPrice = ${childPrice}`);
+
+    // คำนวณราคาจริง
+    const originalPrice =
+      adultPrice * amountAdults + childPrice * amountChildren;
+
+    // จะใช้ระบบส่วนลดภายหลัง ตอนนี้ให้เป็น 0
+    const discountAmount = 0;
+    const paidAmount = originalPrice - discountAmount;
+
+    // ✅ หาจาก affiliateCode
+    let affiliateUserId = null;
+    if (affiliateCode) {
+      const affiliateUser = await User.findOne({ affiliateCode });
+      if (affiliateUser) {
+        affiliateUserId = affiliateUser._id.toString();
+      }
+    }
+
+    // log ไว้เช็ก
+    console.log("🔢 originalPrice =", originalPrice);
+    console.log("🔢 discountAmount =", discountAmount);
+    console.log("🔢 paidAmount =", paidAmount);
+
+    // Validate affiliateUserId และ discountCodeId (optional)
+    const validDiscountCodeId =
+      discountCodeId && mongoose.Types.ObjectId.isValid(discountCodeId)
+        ? discountCodeId
+        : "";
+    const validAffiliateUserId =
+      affiliateUserId && mongoose.Types.ObjectId.isValid(affiliateUserId)
+        ? affiliateUserId
+        : "";
+
+    // สร้าง PaymentIntent
+    const paymentIntent = await stripe.paymentIntents.create({
+      amount: Math.round(paidAmount * 100), // Stripe ใช้หน่วยสตางค์
+      currency: "thb",
+      automatic_payment_methods: { enabled: true },
+      metadata: {
+        activityId,
+        scheduleId,
+        startDate,
+        originalPrice,
+        discountAmount,
+        paidAmount,
+        adults: amountAdults,
+        children: amountChildren,
+        discountCodeId: discountCodeId || "",
+        affiliateCode: affiliateCode || "",
+        affiliateUserId: affiliateUserId || "",
+        paymentMode: process.env.STRIPE_MODE === "live" ? "live" : "test",
+      },
+    });
+
+    return res.send({ clientSecret: paymentIntent.client_secret });
+  } catch (error) {
+    console.error("❌ Error creating payment intent:", error.message);
+    return res.status(400).json({ error: error.message });
   }
 };
 
