--- conflicted
+++ resolved
@@ -40,13 +40,9 @@
   getAffiliateSettings,
   getAffiliateSummary,
   updateAffiliateBankInfo,
-<<<<<<< HEAD
-  getAffiliateBankInfo
-=======
   getAffiliateBankInfo,
   getAffiliateDiscount,
   updateUserRoleOrAffiliateCode,
->>>>>>> de7d81ce
 } = require("../../controllers/accountsControllers");
 
 const {
